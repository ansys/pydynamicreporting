--- conflicted
+++ resolved
@@ -435,26 +435,17 @@
         if self._static_directory is not None:
             # collect static files to this directory
             overrides["STATIC_ROOT"] = str(self._static_directory)
-<<<<<<< HEAD
             # collect static files from here
             # Replace STATICFILES_DIRS to point only to the pre-collected directory in the Ansys installation.
             source_static_dir = (
                 self._ansys_installation / f"nexus{self._ansys_version}" / "django" / "static"
             )
+            if not source_static_dir.exists():
+                raise ImproperlyConfiguredError(
+                    f"The static files directory '{source_static_dir}' does not exist in the installation. "
+                    "Please check your Ansys installation and version."
+                )
             overrides["STATICFILES_DIRS"] = [str(source_static_dir)]
-=======
-
-        # Replace STATICFILES_DIRS to point only to the pre-collected directory in the Ansys installation.
-        source_static_dir = (
-            self._ansys_installation / f"nexus{self._ansys_version}" / "django" / "static"
-        )
-        if not source_static_dir.exists():
-            raise ImproperlyConfiguredError(
-                f"The static files directory '{source_static_dir}' does not exist. "
-                "Please check your Ansys installation and version."
-            )
-        overrides["STATICFILES_DIRS"] = [str(source_static_dir)]
->>>>>>> 0c79af44
 
         # relative URLs: By default, ADR serves static files from the URL /static/
         # and media files from the URL /media/. These can be changed using the
