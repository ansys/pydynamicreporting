--- conflicted
+++ resolved
@@ -9,10 +9,7 @@
 
 import django
 from django.core import management
-<<<<<<< HEAD
-=======
 from django.core.management.utils import get_random_secret_key
->>>>>>> 068a7006
 from django.http import HttpRequest
 
 from .base import ObjectSet
@@ -29,13 +26,10 @@
     InvalidPath,
     StaticFilesCollectionError,
 )
-<<<<<<< HEAD
-=======
 from ..utils import report_utils
 from .base import ObjectSet
 from .item import Dataset, Item, Session
 from .template import Template
->>>>>>> 068a7006
 
 
 class ADR:
@@ -147,13 +141,8 @@
         raise InvalidAnsysPath(f"Unable to detect an installation in: {','.join(dirs_to_check)}")
 
     def _check_dir(self, dir_):
-<<<<<<< HEAD
         dir_path = Path(dir_) if not isinstance(dir_, Path) else dir_
-        if not dir_path.is_dir():
-=======
-        dir_path = Path(dir_)
         if not dir_path.exists() or not dir_path.is_dir():
->>>>>>> 068a7006
             self._logger.error(f"Invalid directory path: {dir_}")
             raise InvalidPath(extra_detail=dir_)
         return dir_path
