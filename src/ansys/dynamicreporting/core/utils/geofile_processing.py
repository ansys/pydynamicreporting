"""
Methods that implement core processing of the various geometry files.

These are generally applied when a file is uploaded or the Nexus version number changes.
These functions will convert files supported by the UDRW interface into AVZ files and
extract proxy data from AVZ and EVSN files to simplify their display.
"""
import glob
import io
import os
import platform
import shutil
import subprocess
import typing
import zipfile

from django.conf import settings

try:
    is_enve = True
    import enve
    from reports.engine import TemplateEngine
except Exception:
    is_enve = False


def get_evsn_proxy_image(filename: str) -> typing.Union[bytearray, None]:
    """Extract and return any PNG proxy image that could be found in the input EVSN
    file."""
    # From liben/proxy_image.cpp
    proxyimage_header = bytearray([0x66, 0x36, 0xBB, 0x82, 0x87, 0x8E, 0x11, 0xEC, 0xAE, 0x6D])
    proxyimage_trailer = bytearray([0x67, 0x5F, 0x81, 0x9C, 0x87, 0x8E, 0x11, 0xEC, 0x9D, 0x6C])
    # Look for the trailer.  It will be in the last 1k of the file and will look like this
    #   proxyimage_header (10bytes)
    #   size_of_png_data (4bytes)
    #   png_data (size_of_png_data bytes)
    #   size_of_png_data (4bytes)
    #   proxyimage_trailer (10bytes)
    with open(filename, "rb") as fp:
        # read the last 1024 bytes of the file
        fp.seek(-1024, io.SEEK_END)
        data = fp.read(1024)
        file_length = fp.tell()  # because we read last 1k bytes, filepos should be at the end
        # find the trailer
        try:
            offset = data.index(proxyimage_trailer)
        except ValueError:
            return None
        # get the length of the PNG block (4 bytes before the trailer)
        offset -= 4
        if offset < 0:
            return None
        # read little endian 32bit length
        png_length = (
            data[offset]
            + 256 * data[offset + 1]
            + 256 * 256 * data[offset + 2]
            + 256 * 256 * 256 * data[offset + 3]
        )
        # offset is the location of the trailer 32bit length value in the last 1k bytes, so
        file_pos = file_length - 1024 + offset
        # back up in the file by the header size, png payload size and the header 32bit length value
        file_pos -= png_length + len(proxyimage_header) + 4
        # Position for the read
        fp.seek(file_pos)
        # Verify the header
        hdr = fp.read(len(proxyimage_header))
        if hdr != proxyimage_header:
            return None
        # (re)verify the png block size
        data = fp.read(4)
        png_length2 = data[0] + 256 * data[1] + 256 * 256 * data[2] + 256 * 256 * 256 * data[3]
        if png_length != png_length2:
            return None
        # ok, we should have the png data now
        data = fp.read(png_length)
        return data
    return None


# The basic idea of the 3D geometry pipeline is that files in .csf, .ply, .scdoc, .scdocx,
#  .avz or.stl format (formats supported by udrws) are pushed into the MEDIA_ROOT directory
# on the server. The server then launches cei_apexXY_udrw2avz to convert the files to the
# format used by the server to generate entries in reports.  Currently, this operation
# results in a new subdirectory named as the geometry filename w/o any extension that is
# read by the view generation engine.  The system also tags the MEDIA_ROOT directory with
# a file containing the version of cei_apexXY_udrw2avz that was used (-i).  The first
# time the server is accessed, it checks this tag and if needed, will delete all
# the existing output from previous runs of the tool and replace them with run of the
# new version.  Thus, the version number of cei_apexXY_udrw2avz as reported with -i
# is critical for keeping a database consistent with the latest release of Nexus.


def file_can_have_proxy(filename: str) -> bool:
    """For a given filename, return True if the file format could include a proxy
    image."""
    _, extension = os.path.splitext(filename)
    return extension in (".csf", ".avz", ".evsn", ".ens", ".scdoc", ".scdocx")


def file_is_3d_geometry(filename: str, file_item_only: bool = True) -> bool:
    """For a given filename, return True if the file format contains 3D geometry."""
    _, extension = os.path.splitext(filename)
    if file_item_only:
        return extension in (".evsn", ".ens", ".scdoc", ".scdocx")
    return extension in (".csf", ".stl", ".ply", ".avz", ".evsn", ".ens", ".scdoc", ".scdocx")


<<<<<<< HEAD
def rebuild_3d_geometry(csf_file: str, unique_id: str, exec_basis: str = None):
    """Rebuild the media directory representation of the file (udrw format, avz, scdoc,
    scdocx or evsn)"""
=======
def rebuild_3d_geometry(csf_file: str, unique_id: str = "", exec_basis: str = None):
    """Rebuild the media directory representation of the file (udrw format, avz, scdoc
    or evsn)"""
>>>>>>> 1f6328e9
    # We are looking to convert the .csf or other udrw file to .avz with this command:
    # {dir} = item.get_payload_server_pathname() with the extension removed
    # cei_apex{ver}_udrw2avz{.bat} item.get_payload_server_pathname() {dir}/scene.avz
    #
    # input file name is: {media}/2342412421_scene.{csf,ply,stl,etc}
    # directory name is: {media}/2342412421_scene/
    # target names are: {media}/2342412421_scene/scene.avz  media/2342412421_scene/proxy.png
    #
    # Three special cases:
    # '.scdoc' -> extract thumbnail image (if any)
    # '.scdocx' -> extract thumbnail image (if any)
    # '.avz' -> just extract the proxy image (if any)
    # '.evsn' -> extract the proxy image (if any)
    # No file conversions needed in these cases, but the proxy image (if any) is extracted as:
    # {media}/2342412421_scene/proxy.png
    avz_dir, csf_ext = os.path.splitext(csf_file)
    # make the associated directory in all cases
    try:
        os.mkdir(avz_dir)
    except OSError:
        print(f"Warning: unable to create 3D geometry directory: {avz_dir}")
        return
    avz_filename = csf_file
    # Easiest case, handle SCDOC and SCDOCX files
    if csf_ext.lower() == ".scdoc" or csf_ext.lower() == ".scdocx":
        # SCDOC / SCDOCX files can have a thumbnail as: docProps/thumbnail.png
        with zipfile.ZipFile(avz_filename) as archive:
            for name in archive.namelist():
                if name.endswith("thumbnail.png"):
                    with archive.open(name) as proxy_file:
                        data = proxy_file.read()
                        try:
                            with open(os.path.join(avz_dir, "proxy.png"), "wb") as output_file:
                                output_file.write(data)
                        except OSError as e:
                            print(f"Warning: unable to extract SCDOC proxy image: {str(e)}")
        # SCDOC processing is complete
        return
    # Easy case, handle EVSN
    elif csf_ext.lower() == ".evsn":
        # EVSN handling is entirely different, so handle it all here
        png = get_evsn_proxy_image(avz_filename)
        if png is not None:
            try:
                with open(os.path.join(avz_dir, "proxy.png"), "wb") as output_file:
                    output_file.write(png)
            except OSError as e:
                print(f"Warning: unable to extract EVSN proxy image: {str(e)}")
        # EVSN processing is complete
        return
    # Handle the ENS (EnSight session file) case
    elif csf_ext.lower() == ".ens":
        # this is a zip formatted file with a file named "preview.png" which is the proxy
        with zipfile.ZipFile(avz_filename) as archive:
            for name in archive.namelist():
                if name.lower() == "preview.png":
                    with archive.open(name) as proxy_file:
                        data = proxy_file.read()
                        try:
                            with open(os.path.join(avz_dir, "proxy.png"), "wb") as output_file:
                                output_file.write(data)
                        except OSError as e:
                            print(f"Warning: unable to extract ENS proxy image: {str(e)}")
        # ENS processing is complete
        return
    # A little sneaky here as the udrw2avz conversion can create an AVZ file with
    # a proxy image in it.  So we pass UDRW files through the pipeline first.
    if csf_ext.lower() != ".avz":  # pragma: no cover
        # convert the udrw file into a .avz file using the cei_apexXXX_udrw2avz command
        app = f"cei_apex{settings.CEI_APEX_SUFFIX}_udrw2avz"
        if is_enve is True:
            app = os.path.join(enve.home(), "bin", app)
        else:
            if exec_basis:
                app = os.path.join(exec_basis, "bin", app)
        create_flags = 0
        if platform.system().startswith("Win"):
            app += ".bat"
            create_flags = subprocess.CREATE_NO_WINDOW
        avz_filename = os.path.join(avz_dir, "scene.avz")
        cmd = [app, "-allframes", csf_file, avz_filename]
        try:
            subprocess.call(
                cmd,
                stdin=subprocess.DEVNULL,
                stdout=subprocess.DEVNULL,
                stderr=subprocess.DEVNULL,
                close_fds=True,
                creationflags=create_flags,
            )
        except Exception as e:
            print(f"Warning: unable to convert '{csf_file}' into AVZ format: {str(e)}")
    # At this point, if we have an original AVZ file or a converted udrw file, we
    # still look for proxy images.
    try:
        # if there is a proxy image, extract it from the AVZ archive
        with zipfile.ZipFile(avz_filename) as archive:
            for name in archive.namelist():
                if name.lower().endswith("proxy.png"):
                    with archive.open(name) as proxy_file:
                        data = proxy_file.read()
                        with open(os.path.join(avz_dir, "proxy.png"), "wb") as output_file:
                            output_file.write(data)
                    break
    except Exception as e:
        print(f"Warning: unable to extract AVZ proxy image: {str(e)}")
<|MERGE_RESOLUTION|>--- conflicted
+++ resolved
@@ -1,223 +1,217 @@
-"""
-Methods that implement core processing of the various geometry files.
-
-These are generally applied when a file is uploaded or the Nexus version number changes.
-These functions will convert files supported by the UDRW interface into AVZ files and
-extract proxy data from AVZ and EVSN files to simplify their display.
-"""
-import glob
-import io
-import os
-import platform
-import shutil
-import subprocess
-import typing
-import zipfile
-
-from django.conf import settings
-
-try:
-    is_enve = True
-    import enve
-    from reports.engine import TemplateEngine
-except Exception:
-    is_enve = False
-
-
-def get_evsn_proxy_image(filename: str) -> typing.Union[bytearray, None]:
-    """Extract and return any PNG proxy image that could be found in the input EVSN
-    file."""
-    # From liben/proxy_image.cpp
-    proxyimage_header = bytearray([0x66, 0x36, 0xBB, 0x82, 0x87, 0x8E, 0x11, 0xEC, 0xAE, 0x6D])
-    proxyimage_trailer = bytearray([0x67, 0x5F, 0x81, 0x9C, 0x87, 0x8E, 0x11, 0xEC, 0x9D, 0x6C])
-    # Look for the trailer.  It will be in the last 1k of the file and will look like this
-    #   proxyimage_header (10bytes)
-    #   size_of_png_data (4bytes)
-    #   png_data (size_of_png_data bytes)
-    #   size_of_png_data (4bytes)
-    #   proxyimage_trailer (10bytes)
-    with open(filename, "rb") as fp:
-        # read the last 1024 bytes of the file
-        fp.seek(-1024, io.SEEK_END)
-        data = fp.read(1024)
-        file_length = fp.tell()  # because we read last 1k bytes, filepos should be at the end
-        # find the trailer
-        try:
-            offset = data.index(proxyimage_trailer)
-        except ValueError:
-            return None
-        # get the length of the PNG block (4 bytes before the trailer)
-        offset -= 4
-        if offset < 0:
-            return None
-        # read little endian 32bit length
-        png_length = (
-            data[offset]
-            + 256 * data[offset + 1]
-            + 256 * 256 * data[offset + 2]
-            + 256 * 256 * 256 * data[offset + 3]
-        )
-        # offset is the location of the trailer 32bit length value in the last 1k bytes, so
-        file_pos = file_length - 1024 + offset
-        # back up in the file by the header size, png payload size and the header 32bit length value
-        file_pos -= png_length + len(proxyimage_header) + 4
-        # Position for the read
-        fp.seek(file_pos)
-        # Verify the header
-        hdr = fp.read(len(proxyimage_header))
-        if hdr != proxyimage_header:
-            return None
-        # (re)verify the png block size
-        data = fp.read(4)
-        png_length2 = data[0] + 256 * data[1] + 256 * 256 * data[2] + 256 * 256 * 256 * data[3]
-        if png_length != png_length2:
-            return None
-        # ok, we should have the png data now
-        data = fp.read(png_length)
-        return data
-    return None
-
-
-# The basic idea of the 3D geometry pipeline is that files in .csf, .ply, .scdoc, .scdocx,
-#  .avz or.stl format (formats supported by udrws) are pushed into the MEDIA_ROOT directory
-# on the server. The server then launches cei_apexXY_udrw2avz to convert the files to the
-# format used by the server to generate entries in reports.  Currently, this operation
-# results in a new subdirectory named as the geometry filename w/o any extension that is
-# read by the view generation engine.  The system also tags the MEDIA_ROOT directory with
-# a file containing the version of cei_apexXY_udrw2avz that was used (-i).  The first
-# time the server is accessed, it checks this tag and if needed, will delete all
-# the existing output from previous runs of the tool and replace them with run of the
-# new version.  Thus, the version number of cei_apexXY_udrw2avz as reported with -i
-# is critical for keeping a database consistent with the latest release of Nexus.
-
-
-def file_can_have_proxy(filename: str) -> bool:
-    """For a given filename, return True if the file format could include a proxy
-    image."""
-    _, extension = os.path.splitext(filename)
-    return extension in (".csf", ".avz", ".evsn", ".ens", ".scdoc", ".scdocx")
-
-
-def file_is_3d_geometry(filename: str, file_item_only: bool = True) -> bool:
-    """For a given filename, return True if the file format contains 3D geometry."""
-    _, extension = os.path.splitext(filename)
-    if file_item_only:
-        return extension in (".evsn", ".ens", ".scdoc", ".scdocx")
-    return extension in (".csf", ".stl", ".ply", ".avz", ".evsn", ".ens", ".scdoc", ".scdocx")
-
-
-<<<<<<< HEAD
-def rebuild_3d_geometry(csf_file: str, unique_id: str, exec_basis: str = None):
-    """Rebuild the media directory representation of the file (udrw format, avz, scdoc,
-    scdocx or evsn)"""
-=======
-def rebuild_3d_geometry(csf_file: str, unique_id: str = "", exec_basis: str = None):
-    """Rebuild the media directory representation of the file (udrw format, avz, scdoc
-    or evsn)"""
->>>>>>> 1f6328e9
-    # We are looking to convert the .csf or other udrw file to .avz with this command:
-    # {dir} = item.get_payload_server_pathname() with the extension removed
-    # cei_apex{ver}_udrw2avz{.bat} item.get_payload_server_pathname() {dir}/scene.avz
-    #
-    # input file name is: {media}/2342412421_scene.{csf,ply,stl,etc}
-    # directory name is: {media}/2342412421_scene/
-    # target names are: {media}/2342412421_scene/scene.avz  media/2342412421_scene/proxy.png
-    #
-    # Three special cases:
-    # '.scdoc' -> extract thumbnail image (if any)
-    # '.scdocx' -> extract thumbnail image (if any)
-    # '.avz' -> just extract the proxy image (if any)
-    # '.evsn' -> extract the proxy image (if any)
-    # No file conversions needed in these cases, but the proxy image (if any) is extracted as:
-    # {media}/2342412421_scene/proxy.png
-    avz_dir, csf_ext = os.path.splitext(csf_file)
-    # make the associated directory in all cases
-    try:
-        os.mkdir(avz_dir)
-    except OSError:
-        print(f"Warning: unable to create 3D geometry directory: {avz_dir}")
-        return
-    avz_filename = csf_file
-    # Easiest case, handle SCDOC and SCDOCX files
-    if csf_ext.lower() == ".scdoc" or csf_ext.lower() == ".scdocx":
-        # SCDOC / SCDOCX files can have a thumbnail as: docProps/thumbnail.png
-        with zipfile.ZipFile(avz_filename) as archive:
-            for name in archive.namelist():
-                if name.endswith("thumbnail.png"):
-                    with archive.open(name) as proxy_file:
-                        data = proxy_file.read()
-                        try:
-                            with open(os.path.join(avz_dir, "proxy.png"), "wb") as output_file:
-                                output_file.write(data)
-                        except OSError as e:
-                            print(f"Warning: unable to extract SCDOC proxy image: {str(e)}")
-        # SCDOC processing is complete
-        return
-    # Easy case, handle EVSN
-    elif csf_ext.lower() == ".evsn":
-        # EVSN handling is entirely different, so handle it all here
-        png = get_evsn_proxy_image(avz_filename)
-        if png is not None:
-            try:
-                with open(os.path.join(avz_dir, "proxy.png"), "wb") as output_file:
-                    output_file.write(png)
-            except OSError as e:
-                print(f"Warning: unable to extract EVSN proxy image: {str(e)}")
-        # EVSN processing is complete
-        return
-    # Handle the ENS (EnSight session file) case
-    elif csf_ext.lower() == ".ens":
-        # this is a zip formatted file with a file named "preview.png" which is the proxy
-        with zipfile.ZipFile(avz_filename) as archive:
-            for name in archive.namelist():
-                if name.lower() == "preview.png":
-                    with archive.open(name) as proxy_file:
-                        data = proxy_file.read()
-                        try:
-                            with open(os.path.join(avz_dir, "proxy.png"), "wb") as output_file:
-                                output_file.write(data)
-                        except OSError as e:
-                            print(f"Warning: unable to extract ENS proxy image: {str(e)}")
-        # ENS processing is complete
-        return
-    # A little sneaky here as the udrw2avz conversion can create an AVZ file with
-    # a proxy image in it.  So we pass UDRW files through the pipeline first.
-    if csf_ext.lower() != ".avz":  # pragma: no cover
-        # convert the udrw file into a .avz file using the cei_apexXXX_udrw2avz command
-        app = f"cei_apex{settings.CEI_APEX_SUFFIX}_udrw2avz"
-        if is_enve is True:
-            app = os.path.join(enve.home(), "bin", app)
-        else:
-            if exec_basis:
-                app = os.path.join(exec_basis, "bin", app)
-        create_flags = 0
-        if platform.system().startswith("Win"):
-            app += ".bat"
-            create_flags = subprocess.CREATE_NO_WINDOW
-        avz_filename = os.path.join(avz_dir, "scene.avz")
-        cmd = [app, "-allframes", csf_file, avz_filename]
-        try:
-            subprocess.call(
-                cmd,
-                stdin=subprocess.DEVNULL,
-                stdout=subprocess.DEVNULL,
-                stderr=subprocess.DEVNULL,
-                close_fds=True,
-                creationflags=create_flags,
-            )
-        except Exception as e:
-            print(f"Warning: unable to convert '{csf_file}' into AVZ format: {str(e)}")
-    # At this point, if we have an original AVZ file or a converted udrw file, we
-    # still look for proxy images.
-    try:
-        # if there is a proxy image, extract it from the AVZ archive
-        with zipfile.ZipFile(avz_filename) as archive:
-            for name in archive.namelist():
-                if name.lower().endswith("proxy.png"):
-                    with archive.open(name) as proxy_file:
-                        data = proxy_file.read()
-                        with open(os.path.join(avz_dir, "proxy.png"), "wb") as output_file:
-                            output_file.write(data)
-                    break
-    except Exception as e:
-        print(f"Warning: unable to extract AVZ proxy image: {str(e)}")
+"""
+Methods that implement core processing of the various geometry files.
+
+These are generally applied when a file is uploaded or the Nexus version number changes.
+These functions will convert files supported by the UDRW interface into AVZ files and
+extract proxy data from AVZ and EVSN files to simplify their display.
+"""
+import glob
+import io
+import os
+import platform
+import shutil
+import subprocess
+import typing
+import zipfile
+
+from django.conf import settings
+
+try:
+    is_enve = True
+    import enve
+    from reports.engine import TemplateEngine
+except Exception:
+    is_enve = False
+
+
+def get_evsn_proxy_image(filename: str) -> typing.Union[bytearray, None]:
+    """Extract and return any PNG proxy image that could be found in the input EVSN
+    file."""
+    # From liben/proxy_image.cpp
+    proxyimage_header = bytearray([0x66, 0x36, 0xBB, 0x82, 0x87, 0x8E, 0x11, 0xEC, 0xAE, 0x6D])
+    proxyimage_trailer = bytearray([0x67, 0x5F, 0x81, 0x9C, 0x87, 0x8E, 0x11, 0xEC, 0x9D, 0x6C])
+    # Look for the trailer.  It will be in the last 1k of the file and will look like this
+    #   proxyimage_header (10bytes)
+    #   size_of_png_data (4bytes)
+    #   png_data (size_of_png_data bytes)
+    #   size_of_png_data (4bytes)
+    #   proxyimage_trailer (10bytes)
+    with open(filename, "rb") as fp:
+        # read the last 1024 bytes of the file
+        fp.seek(-1024, io.SEEK_END)
+        data = fp.read(1024)
+        file_length = fp.tell()  # because we read last 1k bytes, filepos should be at the end
+        # find the trailer
+        try:
+            offset = data.index(proxyimage_trailer)
+        except ValueError:
+            return None
+        # get the length of the PNG block (4 bytes before the trailer)
+        offset -= 4
+        if offset < 0:
+            return None
+        # read little endian 32bit length
+        png_length = (
+            data[offset]
+            + 256 * data[offset + 1]
+            + 256 * 256 * data[offset + 2]
+            + 256 * 256 * 256 * data[offset + 3]
+        )
+        # offset is the location of the trailer 32bit length value in the last 1k bytes, so
+        file_pos = file_length - 1024 + offset
+        # back up in the file by the header size, png payload size and the header 32bit length value
+        file_pos -= png_length + len(proxyimage_header) + 4
+        # Position for the read
+        fp.seek(file_pos)
+        # Verify the header
+        hdr = fp.read(len(proxyimage_header))
+        if hdr != proxyimage_header:
+            return None
+        # (re)verify the png block size
+        data = fp.read(4)
+        png_length2 = data[0] + 256 * data[1] + 256 * 256 * data[2] + 256 * 256 * 256 * data[3]
+        if png_length != png_length2:
+            return None
+        # ok, we should have the png data now
+        data = fp.read(png_length)
+        return data
+    return None
+
+
+# The basic idea of the 3D geometry pipeline is that files in .csf, .ply, .scdoc, .scdocx,
+#  .avz or.stl format (formats supported by udrws) are pushed into the MEDIA_ROOT directory
+# on the server. The server then launches cei_apexXY_udrw2avz to convert the files to the
+# format used by the server to generate entries in reports.  Currently, this operation
+# results in a new subdirectory named as the geometry filename w/o any extension that is
+# read by the view generation engine.  The system also tags the MEDIA_ROOT directory with
+# a file containing the version of cei_apexXY_udrw2avz that was used (-i).  The first
+# time the server is accessed, it checks this tag and if needed, will delete all
+# the existing output from previous runs of the tool and replace them with run of the
+# new version.  Thus, the version number of cei_apexXY_udrw2avz as reported with -i
+# is critical for keeping a database consistent with the latest release of Nexus.
+
+
+def file_can_have_proxy(filename: str) -> bool:
+    """For a given filename, return True if the file format could include a proxy
+    image."""
+    _, extension = os.path.splitext(filename)
+    return extension in (".csf", ".avz", ".evsn", ".ens", ".scdoc", ".scdocx")
+
+
+def file_is_3d_geometry(filename: str, file_item_only: bool = True) -> bool:
+    """For a given filename, return True if the file format contains 3D geometry."""
+    _, extension = os.path.splitext(filename)
+    if file_item_only:
+        return extension in (".evsn", ".ens", ".scdoc", ".scdocx")
+    return extension in (".csf", ".stl", ".ply", ".avz", ".evsn", ".ens", ".scdoc", ".scdocx")
+
+
+def rebuild_3d_geometry(csf_file: str, unique_id: str = "", exec_basis: str = None):
+    """Rebuild the media directory representation of the file (udrw format, avz, scdoc
+    or evsn)"""
+    # We are looking to convert the .csf or other udrw file to .avz with this command:
+    # {dir} = item.get_payload_server_pathname() with the extension removed
+    # cei_apex{ver}_udrw2avz{.bat} item.get_payload_server_pathname() {dir}/scene.avz
+    #
+    # input file name is: {media}/2342412421_scene.{csf,ply,stl,etc}
+    # directory name is: {media}/2342412421_scene/
+    # target names are: {media}/2342412421_scene/scene.avz  media/2342412421_scene/proxy.png
+    #
+    # Three special cases:
+    # '.scdoc' -> extract thumbnail image (if any)
+    # '.scdocx' -> extract thumbnail image (if any)
+    # '.avz' -> just extract the proxy image (if any)
+    # '.evsn' -> extract the proxy image (if any)
+    # No file conversions needed in these cases, but the proxy image (if any) is extracted as:
+    # {media}/2342412421_scene/proxy.png
+    avz_dir, csf_ext = os.path.splitext(csf_file)
+    # make the associated directory in all cases
+    try:
+        os.mkdir(avz_dir)
+    except OSError:
+        print(f"Warning: unable to create 3D geometry directory: {avz_dir}")
+        return
+    avz_filename = csf_file
+    # Easiest case, handle SCDOC and SCDOCX files
+    if csf_ext.lower() == ".scdoc" or csf_ext.lower() == ".scdocx":
+        # SCDOC / SCDOCX files can have a thumbnail as: docProps/thumbnail.png
+        with zipfile.ZipFile(avz_filename) as archive:
+            for name in archive.namelist():
+                if name.endswith("thumbnail.png"):
+                    with archive.open(name) as proxy_file:
+                        data = proxy_file.read()
+                        try:
+                            with open(os.path.join(avz_dir, "proxy.png"), "wb") as output_file:
+                                output_file.write(data)
+                        except OSError as e:
+                            print(f"Warning: unable to extract SCDOC proxy image: {str(e)}")
+        # SCDOC processing is complete
+        return
+    # Easy case, handle EVSN
+    elif csf_ext.lower() == ".evsn":
+        # EVSN handling is entirely different, so handle it all here
+        png = get_evsn_proxy_image(avz_filename)
+        if png is not None:
+            try:
+                with open(os.path.join(avz_dir, "proxy.png"), "wb") as output_file:
+                    output_file.write(png)
+            except OSError as e:
+                print(f"Warning: unable to extract EVSN proxy image: {str(e)}")
+        # EVSN processing is complete
+        return
+    # Handle the ENS (EnSight session file) case
+    elif csf_ext.lower() == ".ens":
+        # this is a zip formatted file with a file named "preview.png" which is the proxy
+        with zipfile.ZipFile(avz_filename) as archive:
+            for name in archive.namelist():
+                if name.lower() == "preview.png":
+                    with archive.open(name) as proxy_file:
+                        data = proxy_file.read()
+                        try:
+                            with open(os.path.join(avz_dir, "proxy.png"), "wb") as output_file:
+                                output_file.write(data)
+                        except OSError as e:
+                            print(f"Warning: unable to extract ENS proxy image: {str(e)}")
+        # ENS processing is complete
+        return
+    # A little sneaky here as the udrw2avz conversion can create an AVZ file with
+    # a proxy image in it.  So we pass UDRW files through the pipeline first.
+    if csf_ext.lower() != ".avz":  # pragma: no cover
+        # convert the udrw file into a .avz file using the cei_apexXXX_udrw2avz command
+        app = f"cei_apex{settings.CEI_APEX_SUFFIX}_udrw2avz"
+        if is_enve is True:
+            app = os.path.join(enve.home(), "bin", app)
+        else:
+            if exec_basis:
+                app = os.path.join(exec_basis, "bin", app)
+        create_flags = 0
+        if platform.system().startswith("Win"):
+            app += ".bat"
+            create_flags = subprocess.CREATE_NO_WINDOW
+        avz_filename = os.path.join(avz_dir, "scene.avz")
+        cmd = [app, "-allframes", csf_file, avz_filename]
+        try:
+            subprocess.call(
+                cmd,
+                stdin=subprocess.DEVNULL,
+                stdout=subprocess.DEVNULL,
+                stderr=subprocess.DEVNULL,
+                close_fds=True,
+                creationflags=create_flags,
+            )
+        except Exception as e:
+            print(f"Warning: unable to convert '{csf_file}' into AVZ format: {str(e)}")
+    # At this point, if we have an original AVZ file or a converted udrw file, we
+    # still look for proxy images.
+    try:
+        # if there is a proxy image, extract it from the AVZ archive
+        with zipfile.ZipFile(avz_filename) as archive:
+            for name in archive.namelist():
+                if name.lower().endswith("proxy.png"):
+                    with archive.open(name) as proxy_file:
+                        data = proxy_file.read()
+                        with open(os.path.join(avz_dir, "proxy.png"), "wb") as output_file:
+                            output_file.write(data)
+                    break
+    except Exception as e:
+        print(f"Warning: unable to extract AVZ proxy image: {str(e)}")