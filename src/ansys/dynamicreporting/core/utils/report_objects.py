--- conflicted
+++ resolved
@@ -20,12 +20,9 @@
 import dateutil.parser
 import pytz
 
-<<<<<<< HEAD
 from . import extremely_ugly_hacks, report_utils
 from ..exceptions import TemplateDoesNotExist, TemplateReorderOutOfBounds
-=======
-from . import exceptions, extremely_ugly_hacks, report_utils
->>>>>>> b7ec8a44
+from . import extremely_ugly_hacks, report_utils
 from .encoders import PayloaddataEncoder
 
 try:
@@ -1644,24 +1641,14 @@
 
         Raises
         ------
-<<<<<<< HEAD
         TemplateReorderOutOfBound
             If the specified position is out of bounds.
         TemplateDoesNotExist
-=======
-        TemplateReorderOutOfBoundError
-            If the specified position is out of bounds.
-        ValueError
->>>>>>> b7ec8a44
             If the target_child_template is not found in the parent's children list.
         """
         children_size = len(self.children)
         if new_position < 0 or new_position >= children_size:
-<<<<<<< HEAD
             raise TemplateReorderOutOfBounds(
-=======
-            raise exceptions.TemplateReorderOutOfBounds(
->>>>>>> b7ec8a44
                 f"The specified position {new_position} is out of bounds. "
                 f"Valid range: [0, {len(self.children)})"
             )
@@ -1673,11 +1660,7 @@
         )
 
         if target_guid not in self.children:
-<<<<<<< HEAD
             raise TemplateDoesNotExist(
-=======
-            raise exceptions.TemplateDoesNotExist(
->>>>>>> b7ec8a44
                 f"Template with GUID '{target_guid}' is not found in the parent's children list."
             )
         self.children.remove(target_guid)
