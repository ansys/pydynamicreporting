# Changelog

All notable changes to this project will be documented in this file.

The format is based on [Keep a Changelog](https://keepachangelog.com/),
and this project adheres to [Semantic Versioning](https://semver.org/).

<<<<<<< HEAD
## [0.10.8] - <Unreleased>
=======
## [0.10.7] - <Unreleased>
>>>>>>> f849f34e

### Added

-

### Changed

-

### Deprecated

-

### Removed

-

### Fixed

-

## Security

-

<<<<<<< HEAD
## [0.10.7] - 2025-12-16
=======
## [0.10.6] - 2025-12-16
>>>>>>> f849f34e

### Added
- PPTX export improvements: added export_report_as_pptx and font control properties for PPTX exports.
- Add Support for Predictor Variable List Length for Template Editor Compatibility
- Add API docs for serverless ADR functions.
- [BETA] PDF export utilities: added render_pdf, render_report_as_pdf and export_report_as_pdf to enable programmatic PDF rendering and exporting of reports through serverless ADR.

### Changed
- HTML exporter: multiple updates and fixes to the HTML exporter and documentation; improved handling of static/media URLs and MathJax.
- Update django to 4.2.27

### Fixed
- Tree validation: fixed several issues in tree validation logic.
- Export defaults and filenames: fixed default filename behavior for PPTX/PDF exports.
- Fix copying of template subtrees in serverless mode.
- Suppress warnings coming from urllib3
- Improve error messages in template parameter validation.

## [0.10.4] - 2025-10-31

### Added
- Added missing template methods and attributes for serverless workflows.
- Added validation for the `params` dictionary to ensure safer API usage.

### Changed
- Improved HTML export to correctly handle custom URLs and avoid unsafe path resolution.
- Moved `docutils` to documentation-only dependencies.
- Downgraded certain error logs to warnings when safe to continue.
- Replaced print statements with structured logger warnings.
- Replaced unsafe `os.getlogin()` calls with `getpass.getuser()` for broader environment compatibility.
- Updated `vtk` → 9.5.2
- Updated `ansys-dpf-core` → 0.14.2
- General dependency pinning and cleanup

### Fixed
- Corrected item reordering inconsistencies.
- Fixed validation issues for tree structures in serverless mode.

### Security
- Implemented Bleach sanitization to prevent XSS injection in Trees and Tables.
- Strengthened tree structure validation and fixed related logic errors.<|MERGE_RESOLUTION|>--- conflicted
+++ resolved
@@ -5,11 +5,7 @@
 The format is based on [Keep a Changelog](https://keepachangelog.com/),
 and this project adheres to [Semantic Versioning](https://semver.org/).
 
-<<<<<<< HEAD
-## [0.10.8] - <Unreleased>
-=======
 ## [0.10.7] - <Unreleased>
->>>>>>> f849f34e
 
 ### Added
 
@@ -35,11 +31,7 @@
 
 -
 
-<<<<<<< HEAD
-## [0.10.7] - 2025-12-16
-=======
 ## [0.10.6] - 2025-12-16
->>>>>>> f849f34e
 
 ### Added
 - PPTX export improvements: added export_report_as_pptx and font control properties for PPTX exports.
