--- conflicted
+++ resolved
@@ -95,11 +95,7 @@
         self.item_image = None
         """Image object (Image and PNG binary files)"""
         self.item_scene = None
-<<<<<<< HEAD
-        """3D scene (AVZ, PLY, SCDOC, and STL files)"""
-=======
         """3D scene (AVZ, PLY, SCDOC, GLB, and STL files)"""
->>>>>>> 8563d3c6
         # Attributes for the table items
         self.table_attr = table_attr
         self.item_table = None
