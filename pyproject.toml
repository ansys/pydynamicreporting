[build-system]
build-backend = "setuptools.build_meta"
requires = [
    "setuptools>=45.0",
    "setuptools-scm",
    "wheel>=0.37.0",
]

[project]
name = "ansys-dynamicreporting-core"
<<<<<<< HEAD
version = "0.5.0"
=======
version = "0.6.1.dev0"
>>>>>>> 8563d3c6
authors = [
    {name = "ANSYS, Inc.", email = "pyansys.core@ansys.com"},
]
maintainers = [
    {name = "ANSYS, Inc.", email = "pyansys.core@ansys.com"},
    {name = "Ansys ADR Team", email = "nexus@ansys.com"},
]
description = "Python interface to Ansys Dynamic Reporting"
readme = "README.rst"
requires-python = ">=3.8"
keywords = ["dynamicreporting", "pydynamicreporting", "pyansys", "ansys"]
license = {text = "MIT"}
classifiers = [
    "Development Status :: 4 - Beta",
    "Intended Audience :: Developers",
    "License :: OSI Approved :: MIT License",
    "Operating System :: OS Independent",
    "Natural Language :: English",
    "Programming Language :: Python :: 3.9",
    "Programming Language :: Python :: 3.10",
    "Programming Language :: Python :: 3.11",
    "Programming Language :: Python :: 3.12",
    "Topic :: Software Development :: Libraries :: Python Modules",
]
dependencies = [
    "build>=0.8.0",
    "django>=3.2.10",
    "filelock>=3.7.1",
    "numpy>=1.18.0",
    "packaging>=21.0",
    "docker>=6.1.0",
    "pypng>=0.20220715.0",
    "python-dateutil>=2.8.0",
    "pytz>=2021.3",
    "requests>=2.28.2",
    "twine>=4.0.1",
    "urllib3<2.0.0",
    "Pillow>=9.3.0"
]

[tool.setuptools.packages.find]
where = ["src"]
include = ["ansys.dynamicreporting*"]

[project.urls]
homepage = "https://github.com/ansys/pydynamicreporting"
documentation = "https://dynamicreporting.docs.pyansys.com/"
changelog  = "https://github.com/ansys/pydynamicreporting/blob/main/CHANGELOG.rst"
"Bug Tracker" = "https://github.com/ansys/pydynamicreporting/issues"
repository =  "https://github.com/ansys/pydynamicreporting"
ci =  "https://github.com/ansys/pydynamicreporting/actions"

[project.optional-dependencies]
tests = [
    "docker>=6.1.0",
    "numpy==1.25.1",
    "psutil==5.9.5",
    "pytest==7.4.2",
    "pytest-cov==4.1.0",
]
doc = [
    "ansys-sphinx-theme==0.11.2",
    "numpydoc==1.5.0",
    "pillow==10.0.1",
<<<<<<< HEAD
    "pyansys-docker==5.0.4",
=======
    "docker>=6.1.0",
>>>>>>> 8563d3c6
    "Sphinx==7.2.6",
    "sphinx-copybutton==0.5.2",
    "sphinx-gallery==0.14.0",
]
dev = [
    "ipdb",
    "ipython",
    "whatsonpypi",
    "ansys-sphinx-theme==0.11.2",
    "numpy==1.25.1",
    "numpydoc==1.5.0",
    "pillow==10.0.1",
    "psutil==5.9.5",
<<<<<<< HEAD
    "pyansys-docker==5.0.4",
=======
    "docker>=6.1.0",
>>>>>>> 8563d3c6
    "pytest==7.4.2",
    "pytest-cov==4.1.0",
    "Sphinx==7.2.6",
    "sphinx-copybutton==0.5.2",
    "sphinx-gallery==0.14.0",
]

[tool.pytest.ini_options]
testpaths = ["tests"]
addopts = "--capture=tee-sys --tb=native -p no:warnings"
markers =[
    "integration:Run integration tests",
    "smoke:Run the smoke tests",
    "unit:Run the unit tests",
    "ado_test: subset of tests to be run in the ADO pipeline for ADR",
]
norecursedirs =[
  ".git",
  ".idea",
]
filterwarnings = [
    "ignore:.+:DeprecationWarning"
]

[tool.coverage.run]
omit = ["*/ansys/dynamicreporting/core/adr_utils.py", "*/ansys/dynamicreporting/core/build_info.py"]
branch = true

[tool.coverage.report]
show_missing = true
ignore_errors = true

[tool.coverage.html]
show_contexts = true

[tool.black]
line-length = 100

[tool.isort]
profile = "black"
skip_gitignore = true
force_sort_within_sections = true
line_length = 100
default_section = "THIRDPARTY"
src_paths = ["doc", "src", "tests"]

[tool.codespell]
ignore-words = "doc/styles/Vocab/ANSYS/accept.txt"
skip = '*.pyc,*.xml,*.gif,*.png,*.jpg,*.js,*.html,doc/source/examples/**/*.ipynb'
quiet-level = 3

[tool.bandit]
targets = ["src"]
recursive = true
number = 3
severity_level = "high"
require_serial = true
exclude_dirs = [ "venv/*","setup.py","test_cleanup.py","tests/*","doc/*" ]

[tool.docformatter]
in-place = true
pre-summary-newline = true
wrap-descriptions = 88
wrap-summaries = 88<|MERGE_RESOLUTION|>--- conflicted
+++ resolved
@@ -1,166 +1,154 @@
-[build-system]
-build-backend = "setuptools.build_meta"
-requires = [
-    "setuptools>=45.0",
-    "setuptools-scm",
-    "wheel>=0.37.0",
-]
-
-[project]
-name = "ansys-dynamicreporting-core"
-<<<<<<< HEAD
-version = "0.5.0"
-=======
-version = "0.6.1.dev0"
->>>>>>> 8563d3c6
-authors = [
-    {name = "ANSYS, Inc.", email = "pyansys.core@ansys.com"},
-]
-maintainers = [
-    {name = "ANSYS, Inc.", email = "pyansys.core@ansys.com"},
-    {name = "Ansys ADR Team", email = "nexus@ansys.com"},
-]
-description = "Python interface to Ansys Dynamic Reporting"
-readme = "README.rst"
-requires-python = ">=3.8"
-keywords = ["dynamicreporting", "pydynamicreporting", "pyansys", "ansys"]
-license = {text = "MIT"}
-classifiers = [
-    "Development Status :: 4 - Beta",
-    "Intended Audience :: Developers",
-    "License :: OSI Approved :: MIT License",
-    "Operating System :: OS Independent",
-    "Natural Language :: English",
-    "Programming Language :: Python :: 3.9",
-    "Programming Language :: Python :: 3.10",
-    "Programming Language :: Python :: 3.11",
-    "Programming Language :: Python :: 3.12",
-    "Topic :: Software Development :: Libraries :: Python Modules",
-]
-dependencies = [
-    "build>=0.8.0",
-    "django>=3.2.10",
-    "filelock>=3.7.1",
-    "numpy>=1.18.0",
-    "packaging>=21.0",
-    "docker>=6.1.0",
-    "pypng>=0.20220715.0",
-    "python-dateutil>=2.8.0",
-    "pytz>=2021.3",
-    "requests>=2.28.2",
-    "twine>=4.0.1",
-    "urllib3<2.0.0",
-    "Pillow>=9.3.0"
-]
-
-[tool.setuptools.packages.find]
-where = ["src"]
-include = ["ansys.dynamicreporting*"]
-
-[project.urls]
-homepage = "https://github.com/ansys/pydynamicreporting"
-documentation = "https://dynamicreporting.docs.pyansys.com/"
-changelog  = "https://github.com/ansys/pydynamicreporting/blob/main/CHANGELOG.rst"
-"Bug Tracker" = "https://github.com/ansys/pydynamicreporting/issues"
-repository =  "https://github.com/ansys/pydynamicreporting"
-ci =  "https://github.com/ansys/pydynamicreporting/actions"
-
-[project.optional-dependencies]
-tests = [
-    "docker>=6.1.0",
-    "numpy==1.25.1",
-    "psutil==5.9.5",
-    "pytest==7.4.2",
-    "pytest-cov==4.1.0",
-]
-doc = [
-    "ansys-sphinx-theme==0.11.2",
-    "numpydoc==1.5.0",
-    "pillow==10.0.1",
-<<<<<<< HEAD
-    "pyansys-docker==5.0.4",
-=======
-    "docker>=6.1.0",
->>>>>>> 8563d3c6
-    "Sphinx==7.2.6",
-    "sphinx-copybutton==0.5.2",
-    "sphinx-gallery==0.14.0",
-]
-dev = [
-    "ipdb",
-    "ipython",
-    "whatsonpypi",
-    "ansys-sphinx-theme==0.11.2",
-    "numpy==1.25.1",
-    "numpydoc==1.5.0",
-    "pillow==10.0.1",
-    "psutil==5.9.5",
-<<<<<<< HEAD
-    "pyansys-docker==5.0.4",
-=======
-    "docker>=6.1.0",
->>>>>>> 8563d3c6
-    "pytest==7.4.2",
-    "pytest-cov==4.1.0",
-    "Sphinx==7.2.6",
-    "sphinx-copybutton==0.5.2",
-    "sphinx-gallery==0.14.0",
-]
-
-[tool.pytest.ini_options]
-testpaths = ["tests"]
-addopts = "--capture=tee-sys --tb=native -p no:warnings"
-markers =[
-    "integration:Run integration tests",
-    "smoke:Run the smoke tests",
-    "unit:Run the unit tests",
-    "ado_test: subset of tests to be run in the ADO pipeline for ADR",
-]
-norecursedirs =[
-  ".git",
-  ".idea",
-]
-filterwarnings = [
-    "ignore:.+:DeprecationWarning"
-]
-
-[tool.coverage.run]
-omit = ["*/ansys/dynamicreporting/core/adr_utils.py", "*/ansys/dynamicreporting/core/build_info.py"]
-branch = true
-
-[tool.coverage.report]
-show_missing = true
-ignore_errors = true
-
-[tool.coverage.html]
-show_contexts = true
-
-[tool.black]
-line-length = 100
-
-[tool.isort]
-profile = "black"
-skip_gitignore = true
-force_sort_within_sections = true
-line_length = 100
-default_section = "THIRDPARTY"
-src_paths = ["doc", "src", "tests"]
-
-[tool.codespell]
-ignore-words = "doc/styles/Vocab/ANSYS/accept.txt"
-skip = '*.pyc,*.xml,*.gif,*.png,*.jpg,*.js,*.html,doc/source/examples/**/*.ipynb'
-quiet-level = 3
-
-[tool.bandit]
-targets = ["src"]
-recursive = true
-number = 3
-severity_level = "high"
-require_serial = true
-exclude_dirs = [ "venv/*","setup.py","test_cleanup.py","tests/*","doc/*" ]
-
-[tool.docformatter]
-in-place = true
-pre-summary-newline = true
-wrap-descriptions = 88
+[build-system]
+build-backend = "setuptools.build_meta"
+requires = [
+    "setuptools>=45.0",
+    "setuptools-scm",
+    "wheel>=0.37.0",
+]
+
+[project]
+name = "ansys-dynamicreporting-core"
+version = "0.5.1"
+authors = [
+    {name = "ANSYS, Inc.", email = "pyansys.core@ansys.com"},
+]
+maintainers = [
+    {name = "ANSYS, Inc.", email = "pyansys.core@ansys.com"},
+    {name = "Ansys ADR Team", email = "nexus@ansys.com"},
+]
+description = "Python interface to Ansys Dynamic Reporting"
+readme = "README.rst"
+requires-python = ">=3.8"
+keywords = ["dynamicreporting", "pydynamicreporting", "pyansys", "ansys"]
+license = {text = "MIT"}
+classifiers = [
+    "Development Status :: 4 - Beta",
+    "Intended Audience :: Developers",
+    "License :: OSI Approved :: MIT License",
+    "Operating System :: OS Independent",
+    "Natural Language :: English",
+    "Programming Language :: Python :: 3.9",
+    "Programming Language :: Python :: 3.10",
+    "Programming Language :: Python :: 3.11",
+    "Programming Language :: Python :: 3.12",
+    "Topic :: Software Development :: Libraries :: Python Modules",
+]
+dependencies = [
+    "build>=0.8.0",
+    "django>=3.2.10",
+    "filelock>=3.7.1",
+    "numpy>=1.18.0",
+    "packaging>=21.0",
+    "docker>=6.1.0",
+    "pypng>=0.20220715.0",
+    "python-dateutil>=2.8.0",
+    "pytz>=2021.3",
+    "requests>=2.28.2",
+    "twine>=4.0.1",
+    "urllib3<2.0.0",
+    "Pillow>=9.3.0"
+]
+
+[tool.setuptools.packages.find]
+where = ["src"]
+include = ["ansys.dynamicreporting*"]
+
+[project.urls]
+homepage = "https://github.com/ansys/pydynamicreporting"
+documentation = "https://dynamicreporting.docs.pyansys.com/"
+changelog  = "https://github.com/ansys/pydynamicreporting/blob/main/CHANGELOG.rst"
+"Bug Tracker" = "https://github.com/ansys/pydynamicreporting/issues"
+repository =  "https://github.com/ansys/pydynamicreporting"
+ci =  "https://github.com/ansys/pydynamicreporting/actions"
+
+[project.optional-dependencies]
+tests = [
+    "docker>=6.1.0",
+    "numpy==1.25.1",
+    "psutil==5.9.5",
+    "pytest==7.4.2",
+    "pytest-cov==4.1.0",
+]
+doc = [
+    "ansys-sphinx-theme==0.11.2",
+    "numpydoc==1.5.0",
+    "pillow==10.0.1",
+    "docker>=6.1.0",
+    "Sphinx==7.2.6",
+    "sphinx-copybutton==0.5.2",
+    "sphinx-gallery==0.14.0",
+]
+dev = [
+    "ipdb",
+    "ipython",
+    "whatsonpypi",
+    "ansys-sphinx-theme==0.11.2",
+    "numpy==1.25.1",
+    "numpydoc==1.5.0",
+    "pillow==10.0.1",
+    "psutil==5.9.5",
+    "docker>=6.1.0",
+    "pytest==7.4.2",
+    "pytest-cov==4.1.0",
+    "Sphinx==7.2.6",
+    "sphinx-copybutton==0.5.2",
+    "sphinx-gallery==0.14.0",
+]
+
+[tool.pytest.ini_options]
+testpaths = ["tests"]
+addopts = "--capture=tee-sys --tb=native -p no:warnings"
+markers =[
+    "integration:Run integration tests",
+    "smoke:Run the smoke tests",
+    "unit:Run the unit tests",
+    "ado_test: subset of tests to be run in the ADO pipeline for ADR",
+]
+norecursedirs =[
+  ".git",
+  ".idea",
+]
+filterwarnings = [
+    "ignore:.+:DeprecationWarning"
+]
+
+[tool.coverage.run]
+omit = ["*/ansys/dynamicreporting/core/adr_utils.py", "*/ansys/dynamicreporting/core/build_info.py"]
+branch = true
+
+[tool.coverage.report]
+show_missing = true
+ignore_errors = true
+
+[tool.coverage.html]
+show_contexts = true
+
+[tool.black]
+line-length = 100
+
+[tool.isort]
+profile = "black"
+skip_gitignore = true
+force_sort_within_sections = true
+line_length = 100
+default_section = "THIRDPARTY"
+src_paths = ["doc", "src", "tests"]
+
+[tool.codespell]
+ignore-words = "doc/styles/Vocab/ANSYS/accept.txt"
+skip = '*.pyc,*.xml,*.gif,*.png,*.jpg,*.js,*.html,doc/source/examples/**/*.ipynb'
+quiet-level = 3
+
+[tool.bandit]
+targets = ["src"]
+recursive = true
+number = 3
+severity_level = "high"
+require_serial = true
+exclude_dirs = [ "venv/*","setup.py","test_cleanup.py","tests/*","doc/*" ]
+
+[tool.docformatter]
+in-place = true
+pre-summary-newline = true
+wrap-descriptions = 88
 wrap-summaries = 88