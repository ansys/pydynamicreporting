[project]
name = "ansys-dynamicreporting-core"
version = "0.10.2.dev1"
authors = [
    {name = "ANSYS, Inc.", email = "pyansys.core@ansys.com"},
]

maintainers = [
    {name = "ANSYS, Inc.", email = "pyansys.core@ansys.com"},
    {name = "Ansys ADR Team", email = "adrteam@ansys.com"},
]
description = "Python interface to Ansys Dynamic Reporting"
readme = "README.rst"
requires-python = ">=3.10"
keywords = ["dynamicreporting", "pydynamicreporting", "pyansys", "ansys"]
license = {text = "MIT"}
classifiers = [
    "Development Status :: 4 - Beta",
    "Intended Audience :: Developers",
    "License :: OSI Approved :: MIT License",
    "Operating System :: OS Independent",
    "Natural Language :: English",
    "Programming Language :: Python :: 3.10",
    "Programming Language :: Python :: 3.11",
    "Programming Language :: Python :: 3.12",
    "Programming Language :: Python :: 3.13",
    "Topic :: Software Development :: Libraries :: Python Modules",
]
dependencies = [
    "docker>=7.1.0",
    "pypng>=0.20220715.0",
    "requests>=2.32",
    "urllib3<3.0.0",
    "Pillow>=9.3.0",
    "python-dateutil>=2.8.0",
    "pytz>=2021.3",
    "psutil>=6.0.0",
    # core ADR dependencies
    "django~=4.2",
    "djangorestframework~=3.15",
    "django-guardian~=2.4",
    "tzlocal~=5.0",
    "numpy>=1.23.5,<2",
    "python-pptx==0.6.19",
    "pandas>=2.0",
    "statsmodels>=0.14",
    "scipy<=1.15.3", # breaks ADR if not included. Remove when statsmodels is updated
    "docutils>=0.21",
    "psycopg[binary]>=3.2.3",
    "qtpy>=2.4.3",
<<<<<<< HEAD
=======
    "lark>=1.2.2,<2",
>>>>>>> 0c2cafc6
]

[tool.setuptools.packages.find]
where = ["src"]
include = ["ansys.dynamicreporting*"]

[project.urls]
homepage = "https://github.com/ansys/pydynamicreporting"
documentation = "https://dynamicreporting.docs.pyansys.com/"
changelog  = "https://github.com/ansys/pydynamicreporting/blob/main/CHANGELOG.rst"
"Bug Tracker" = "https://github.com/ansys/pydynamicreporting/issues"
repository =  "https://github.com/ansys/pydynamicreporting"
ci =  "https://github.com/ansys/pydynamicreporting/actions"

[project.optional-dependencies]
test = [
    "pytest>=8.3.3",
    "pytest-cov>=6.0.0",
    "pyvista==0.46.1",
    "vtk==9.4.2",
    "ansys-dpf-core==0.14.1",
]
doc = [
    "ansys-sphinx-theme>=1.1.1",
    "numpydoc>=1.8.0",
    "Sphinx>=8.0.2",
    "sphinx-copybutton>=0.5.2",
    "sphinx-gallery>=0.18.0",
]
dev = [
    "build",
    "packaging",
    "twine",
    "ipdb",
    "ipython",
    "pre-commit>=4.0.1",
    "black>=25.0.0",
    "isort>=6.0.0",
]

[build-system]
build-backend = "setuptools.build_meta"
requires = [
    "setuptools>=75.8.0",
    "setuptools-scm",
]

[tool.pytest.ini_options]
tmp_path_retention_policy = "failed"
testpaths = ["tests"]
addopts = "--capture=tee-sys --tb=native -p no:warnings -vv"
markers =[
    "integration:Run integration tests",
    "smoke:Run the smoke tests",
    "unit:Run the unit tests",
    "ado_test: subset of tests to be run in the ADO pipeline for ADR",
]
norecursedirs =[
  ".git",
  ".idea",
]
filterwarnings = [
    "ignore:.+:DeprecationWarning"
]

[tool.coverage.run]
omit = ["*/ansys/dynamicreporting/core/adr_utils.py", "*/ansys/dynamicreporting/core/build_info.py"]
branch = true

[tool.coverage.report]
show_missing = true
ignore_errors = true

[tool.coverage.html]
show_contexts = true

[tool.black]
line-length = 100

[tool.isort]
profile = "black"
skip_gitignore = true
force_sort_within_sections = true
line_length = 100
default_section = "THIRDPARTY"
src_paths = ["doc", "src", "tests"]

[tool.codespell]
ignore-words = "doc/styles/Vocab/ANSYS/accept.txt"
skip = '*.pyc,*.xml,*.gif,*.png,*.jpg,*.js,*.html,doc/source/examples/**/*.ipynb,*.json,*.gz'
quiet-level = 3

[tool.bandit]
targets = ["src"]
recursive = true
number = 3
severity_level = "high"
require_serial = true
exclude_dirs = [ "venv/*","setup.py","test_cleanup.py","tests/*","doc/*" ]<|MERGE_RESOLUTION|>--- conflicted
+++ resolved
@@ -48,10 +48,7 @@
     "docutils>=0.21",
     "psycopg[binary]>=3.2.3",
     "qtpy>=2.4.3",
-<<<<<<< HEAD
-=======
     "lark>=1.2.2,<2",
->>>>>>> 0c2cafc6
 ]
 
 [tool.setuptools.packages.find]
