--- conflicted
+++ resolved
@@ -40,14 +40,9 @@
     "djangorestframework~=3.15",
     "django-guardian~=2.4",
     "tzlocal~=5.0",
-<<<<<<< HEAD
-    "numpy>=1.23.5,<3",
-    "python-pptx==0.6.23",
-=======
     'numpy>=1.23.5,<2; python_version < "3.13"',
     'numpy>=2.1; python_version >= "3.13"',
     "python-pptx>=1.0.2",
->>>>>>> 6a0374af
     "pandas>=2.0",
     "statsmodels>=0.14",
     "scipy<=1.15.3", # breaks ADR if not included. Remove when statsmodels is updated
