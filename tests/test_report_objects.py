--- conflicted
+++ resolved
@@ -4,8 +4,8 @@
 
 import pytest
 
+from ansys.dynamicreporting.core.utils import report_objects as ro
 from ansys.dynamicreporting.core.exceptions import TemplateDoesNotExist, TemplateReorderOutOfBounds
-from ansys.dynamicreporting.core.utils import report_objects as ro
 
 
 @pytest.mark.ado_test
@@ -394,7 +394,7 @@
 
 
 @pytest.mark.ado_test
-def test_templaterest_set_order() -> None:
+def test_templaterest_reorder_child() -> None:
     # Create a TemplateREST object
     template = ro.TemplateREST()
     template.children = ["guid1", "guid2", "guid3"]
@@ -416,21 +416,13 @@
     # Test invalid position (out of bounds)
     try:
         template.reorder_child("guid1", 5)
-<<<<<<< HEAD
     except TemplateReorderOutOfBounds as e:
-=======
-    except ro.exceptions.TemplateReorderOutOfBounds as e:
->>>>>>> b7ec8a44
         assert "out of bounds" in str(e)
 
     # Test invalid GUID (not in children)
     try:
         template.reorder_child("invalid_guid", 1)
-<<<<<<< HEAD
     except TemplateDoesNotExist as e:
-=======
-    except ro.exceptions.TemplateDoesNotExist as e:
->>>>>>> b7ec8a44
         assert "not found in the parent's children list" in str(e)
 
 
