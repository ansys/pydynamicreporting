from os.path import join

import numpy as np
import pytest

from ansys.dynamicreporting.core import Item, Service


@pytest.mark.ado_test
def test_create_img(adr_service_create, request) -> None:
    filter_str = "A|i_type|cont|image"
    img_items = adr_service_create.query(query_type="Item", filter=filter_str)
    my_img = adr_service_create.create_item()
    my_img.item_image = join(join(request.fspath.dirname, "test_data"), "aa_00_0_alpha1.png")
    new_img_items = adr_service_create.query(query_type="Item", filter=filter_str)
    assert len(new_img_items) == (len(img_items) + 1)


@pytest.mark.ado_test
def test_create_img_jpg(adr_service_create, request) -> None:
    filter_str = "A|i_type|cont|image"
    img_items = adr_service_create.query(query_type="Item", filter=filter_str)
    my_img = adr_service_create.create_item()
    my_img.item_image = join(join(request.fspath.dirname, "test_data"), "car_crash.jpg")
    new_img_items = adr_service_create.query(query_type="Item", filter=filter_str)
    assert len(new_img_items) == (len(img_items) + 1)


@pytest.mark.ado_test
def test_create_img_tiff(adr_service_create, request) -> None:
    filter_str = "A|i_type|cont|image"
    img_items = adr_service_create.query(query_type="Item", filter=filter_str)
    my_img = adr_service_create.create_item()
    my_img.item_image = join(join(request.fspath.dirname, "test_data"), "displacement.tiff")
    new_img_items = adr_service_create.query(query_type="Item", filter=filter_str)
    assert len(new_img_items) == (len(img_items) + 1)


def test_create_scene(adr_service_create, request) -> None:
    my_scene = adr_service_create.create_item()
    my_scene.item_scene = join(
        join(join(request.fspath.dirname, "test_data"), "scenes"), "scene.avz"
    )
    my_scene.width = 800
    my_scene.height = 500
    assert type(my_scene) is Item


def test_create_text(adr_service_create, request) -> None:
    my_text = adr_service_create.create_item(obj_name="testtext", source="testing")
    my_text.item_text = "<h1>This is my first test of a text item</h1>"
    my_text.item_text = "Now let us change the text just to make sure it works"
    assert my_text.type == "text"


def test_create_file(adr_service_create, request) -> None:
    my_file = adr_service_create.create_item(obj_name="testfile", source="testing")
    my_file.item_file = join(join(request.fspath.dirname, "test_data"), "dam_break.ens")
    assert my_file.type == "file"


def test_create_anim(adr_service_create, request) -> None:
    my_anim = adr_service_create.create_item(obj_name="testanim", source="testing")
    my_anim.item_animation = join(join(request.fspath.dirname, "test_data"), "dam_break.mp4")
    assert my_anim.type == "animation"


def test_create_tree(adr_service_create, request) -> None:
    leaves = []
    for i in range(10):
        leaves.append({"key": "leaves", "name": f"Leaf {i}", "value": i})
    children = []
    children.append({"key": "child", "name": "Boolean example", "value": True})
    children.append({"key": "child", "name": "Integer example", "value": 10})
    children.append(
        {
            "key": "child_parent",
            "name": "A child parent",
            "value": "Parents can have values",
            "children": leaves,
            "state": "expanded",
        }
    )
    children.append({"key": "child", "name": "Float example", "value": 99.99})
    tree = []
    tree.append(
        {
            "key": "root",
            "name": "Top Level",
            "value": None,
            "children": children,
            "state": "collapsed",
        }
    )
    my_tree = adr_service_create.create_item(obj_name="testtree", source="testing")
    my_tree.item_tree = tree
    assert my_tree.type == "tree"


def test_change_type(adr_service_create, request) -> None:
    filter_str = "A|i_type|cont|html"
    img_items = adr_service_create.query(query_type="Item", filter=filter_str)
    my_img = adr_service_create.create_item()
    my_img.item_image = join(join(request.fspath.dirname, "test_data"), "aa_00_0_alpha1.png")
    my_img.item_text = "This is not supposed to work"
    new_img_items = adr_service_create.query(query_type="Item", filter=filter_str)
    assert len(new_img_items) == len(img_items)


def test_vis_item(adr_service_query) -> None:
    success = False
    try:
        one_item = adr_service_query.query(query_type="Item")
        one_item[0].visualize()
        one_item[0].visualize(new_tab=True)
        success = True
    except SyntaxError:
        success = False
    assert success is True


def test_iframe_item(adr_service_query) -> None:
    success = False
    try:
        filter_str = "A|i_type|cont|table"
        one_item = adr_service_query.query(query_type="Item", filter=filter_str)
        _ = one_item[0].get_iframe()
        success = True
    except SyntaxError:
        success = False
    assert success is True


def test_iframe_on_img_item(adr_service_query) -> None:
    success = False
    try:
        filter_str = "A|i_type|cont|image"
        one_item = adr_service_query.query(query_type="Item", filter=filter_str)
        _ = one_item[0].get_iframe()
        success = True
    except SyntaxError:
        success = False
    assert success is True


@pytest.mark.ado_test
def test_get_url(adr_service_query) -> None:
    filter_str = "A|i_type|cont|table"
    one_item = adr_service_query.query(query_type="Item", filter=filter_str)
    url = one_item[0].url
    assert (url is not None) and ("http" in url)


@pytest.mark.ado_test
def test_create_table(adr_service_create) -> None:
    filter_str = "A|i_type|cont|table"
    table_items = adr_service_create.query(query_type="Item", filter=filter_str)
    my_table = adr_service_create.create_item()
    my_table.item_table = np.array([[1, 2, 3, 4, 5, 6], [1, 4, 9, 16, 25, 36]], dtype="|S20")
    my_table.format = "floatdot3"
    my_table.format_column = "str"
    my_table.labels_column = ["colA", "ColB", "col3", "Column4", "CFive", "c6"]
    my_table.format_row = "str"
    my_table.labels_row = ["Row1", "row_number_two"]
    my_table.plot = "line"
    my_table.title = "This is a test"
    my_table.line_color = "red"
    my_table.line_marker = "circle"
    my_table.line_marker_text = "Position: ({{v/x}},{{v/y}})"
    my_table.line_marker_size = 30
    my_table.line_marker_opacity = 0.8
    my_table.line_marker_scale = [1.0, 0]
    my_table.line_error_bars = 0.3
    my_table.line_style = "dot"
    my_table.line_width = 12
    my_table.stacked = 0
    my_table.xaxis = 0
    my_table.yaxis = [0, 1, 2, 3, 4, 5, 6]
    my_table.palette = "Greens"
    my_table.palette_position = [1.2, 5]
    my_table.palette_range = [0, 40]
    my_table.palette_show = 1
    my_table.palette_title = "Green palette"
    my_table.width = 600
    my_table.height = 100
    my_table.show_legend = 1
    my_table.legend_position = [0.9, 5]
    my_table.show_legend_border = 1
    my_table.show_border = 1
    my_table.plot_margins = [5, 10, 5, 2]
    my_table.plot_title = "Test Plot Title"
    my_table.plot_xaxis_type = "linear"
    my_table.plot_yaxis_type = "linear"
    my_table.xrange = [0, 7]
    my_table.yrange = [0, 40]
    my_table.xaxis_format = "floatdot4"
    my_table.yaxis_format = "floatdot1"
    my_table.xtitle = "X axis test"
    my_table.ytitle = "Test Y axis"
    my_table.item_justification = "left"
    my_table.nan_display = "NaN"
    my_table.table_sort = "none"
    my_table.table_title = "Test Table title"
    my_table.align_column = ["left", "right", "center"]
    my_table.table_search = 1
    my_table.table_page = 0
    my_table.table_pagemenu = [10, 25, 50, 100, -1]
    my_table.table_scrollx = 1
    my_table.table_scrolly = 1
    my_table.table_bordered = 1
    my_table.table_condensed = 0
    my_table.table_wrap_content = 0
    my_table.table_default_col_labels = 1
    my_table.table_cond_format = ""
    my_table.row_tags = ["dp=0", "dp=2"]
    my_table.col_tags = ["a", "b", "c", "d", "e", "f"]
    new_table_items = adr_service_create.query(query_type="Item", filter=filter_str)
    assert len(new_table_items) == (len(table_items) + 1)


@pytest.mark.ado_test
def test_create_histo(adr_service_create) -> None:
    filter_str = "A|i_type|cont|table"
    table_items = adr_service_create.query(query_type="Item", filter=filter_str)
    my_table = adr_service_create.create_item()
    my_table.item_table = np.random.normal(0, 0.1, 100)
    my_table.plot = "histogram"
    my_table.histogram_cumulative = 1
    my_table.histogram_normalized = 1
    my_table.histogram_bin_size = 0.5
    new_table_items = adr_service_create.query(query_type="Item", filter=filter_str)
    assert len(new_table_items) == (len(table_items) + 1)


@pytest.mark.ado_test
def test_create_3d_scatter(adr_service_create) -> None:
    filter_str = "A|i_type|cont|table"
    table_items = adr_service_create.query(query_type="Item", filter=filter_str)
    my_table = adr_service_create.create_item()
    my_table.item_table = np.random.uniform(1.0, 50.0, size=(6, 20))
    my_table.labels_row = ["X1", "Y1", "Z1", "X2", "Y2", "Z2"]
    my_table.plot = "line"
    my_table.line_style = "none"
    my_table.line_marker = "diamond"
    my_table.xaxis = ["X1", "X2"]
    my_table.yaxis = ["Y1", "Y2"]
    my_table.zaxis = ["Z1", "Z2"]
    my_table.zaxis_format = "floatdot0"
    my_table.yaxis_format = "floatdot0"
    my_table.xaxis_format = "floatdot1"
    my_table.xtitle = "x"
    my_table.ytitle = "f(x)"
    my_table.ztitle = "f(x,y)"
    my_table.line_marker_opacity = 0.7
    new_table_items = adr_service_create.query(query_type="Item", filter=filter_str)
    assert len(new_table_items) == (len(table_items) + 1)


@pytest.mark.ado_test
def test_create_3d_surface(adr_service_create) -> None:
    filter_str = "A|i_type|cont|table"
    table_items = adr_service_create.query(query_type="Item", filter=filter_str)
    my_table = adr_service_create.create_item()
    my_table.item_table = np.array(
        [
            [0.00291, 0.01306, 0.02153, 0.01306, 0.00291],
            [0.01306, 0.05854, 0.09653, 0.05854, 0.01306],
            [0.02153, 0.09653, np.nan, 0.09653, 0.02153],
            [0.01306, 0.05854, 0.09653, 0.05854, 0.01306],
            [0.00291, 0.01306, 0.02153, 0.01306, 0.00291],
        ],
        dtype="|S20",
    )
    my_table.plot = "3d surface"
    my_table.format = "floatdot0"
    new_table_items = adr_service_create.query(query_type="Item", filter=filter_str)
    assert len(new_table_items) == (len(table_items) + 1)


<<<<<<< HEAD
def test_set_tags(adr_service_query) -> None:
=======
@pytest.mark.ado_test
def test_create_polar_plot(adr_service_create) -> bool:
    filter_str = "A|i_type|cont|table"
    table_items = adr_service_create.query(query_type="Item", filter=filter_str)
    my_table = adr_service_create.create_item()
    my_table.item_table = np.array(
        [
            [-180, -135, -90, -45, 0, 45, 90, 135, 180],
            [8.2, 7.3, 10.6, 5.6, 5.9, 9.1, 2.4, 1.6, 4.8],
        ],
        dtype="|S20",
    )
    my_table.xaxis = 0
    my_table.plot = "polar plot"
    my_table.format = "floatdot0"
    new_table_items = adr_service_create.query(query_type="Item", filter=filter_str)
    assert len(new_table_items) == (len(table_items) + 1)


def test_set_tags(adr_service_query) -> bool:
>>>>>>> d36c6fab
    success = False
    try:
        one_item = adr_service_query.query(query_type="Item", filter="A|i_name|cont|testtable")
        success = one_item[0].set_tags(tagstring="firsttag=one")
    except SyntaxError:
        success = False
    assert success is True


def test_get_tags(adr_service_query) -> None:
    success = False
    try:
        one_item = adr_service_query.query(query_type="Item", filter="A|i_name|cont|testone")
        tags = one_item[0].get_tags()
        success = True
    except SyntaxError:
        success = False
    assert success is True and len(tags) == 36


@pytest.mark.ado_test
def test_add_tag(adr_service_query) -> None:
    success = False
    try:
        one_item = adr_service_query.query(query_type="Item", filter="A|i_name|cont|img_two")
        success = one_item[0].add_tag(tag="Tag", value="one")
    except SyntaxError:
        success = False
    assert success is True


def test_rem_tag(adr_service_query) -> None:
    success = False
    try:
        one_item = adr_service_query.query(query_type="Item", filter="A|i_name|cont|testone")
        success = one_item[0].rem_tag(tag="tagtodelete")
    except SyntaxError:
        success = False
    assert success is True


def test_unit_item(request) -> None:
    valid = False
    try:
        _ = Item()
    except AttributeError:
        valid = True
    assert valid


def test_unit_item_empty_nexus(request) -> None:
    valid = False
    a = Service()
    try:
        _ = Item(service=a)
    except Exception:
        valid = True
    assert valid<|MERGE_RESOLUTION|>--- conflicted
+++ resolved
@@ -277,9 +277,6 @@
     assert len(new_table_items) == (len(table_items) + 1)
 
 
-<<<<<<< HEAD
-def test_set_tags(adr_service_query) -> None:
-=======
 @pytest.mark.ado_test
 def test_create_polar_plot(adr_service_create) -> bool:
     filter_str = "A|i_type|cont|table"
@@ -299,8 +296,7 @@
     assert len(new_table_items) == (len(table_items) + 1)
 
 
-def test_set_tags(adr_service_query) -> bool:
->>>>>>> d36c6fab
+def test_set_tags(adr_service_query) -> None:
     success = False
     try:
         one_item = adr_service_query.query(query_type="Item", filter="A|i_name|cont|testtable")
