--- conflicted
+++ resolved
@@ -380,10 +380,6 @@
         parent=None, directory=db_dir, raise_exception=False, aa=True
     )
     succ_three = not r.launch_local_database_server(parent=None, directory=db_dir, acls=True)
-<<<<<<< HEAD
-    r.delete_database(db_dir=db_dir)
-=======
->>>>>>> f1941cca
     assert succ and succ_two and succ_three
 
 
