--- conflicted
+++ resolved
@@ -380,10 +380,6 @@
         parent=None, directory=db_dir, raise_exception=False, aa=True
     )
     succ_three = not r.launch_local_database_server(parent=None, directory=db_dir, acls=True)
-<<<<<<< HEAD
-    assert succ and succ_two and succ_three
-=======
-    r.delete_database(db_dir=db_dir)
     assert succ and succ_two and succ_three
 
 
@@ -511,5 +507,4 @@
             for child in template.children:
                 children.append(template_guid_map[child])
             assert children == ["B", "C"]
-            break
->>>>>>> d36c6fab
+            break